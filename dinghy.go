/*
* Copyright 2019 Armory, Inc.

* Licensed under the Apache License, Version 2.0 (the "License");
* you may not use this file except in compliance with the License.
* You may obtain a copy of the License at

*    http://www.apache.org/licenses/LICENSE-2.0

* Unless required by applicable law or agreed to in writing, software
* distributed under the License is distributed on an "AS IS" BASIS,
* WITHOUT WARRANTIES OR CONDITIONS OF ANY KIND, either express or implied.
* See the License for the specific language governing permissions and
* limitations under the License.
 */

package main

import (
	dinghy "github.com/armory/dinghy/cmd"
	"github.com/armory/dinghy/pkg/settings/global"
)

func main() {
	log, d := dinghy.Setup()
<<<<<<< HEAD
	config := settings.NewDefaultSettings()
	dinghy.Start(log, d, &config, &config)
=======
	config := global.NewDefaultSettings()
	dinghy.Start(log, d, &config)
>>>>>>> 040b7fed
}<|MERGE_RESOLUTION|>--- conflicted
+++ resolved
@@ -23,11 +23,6 @@
 
 func main() {
 	log, d := dinghy.Setup()
-<<<<<<< HEAD
-	config := settings.NewDefaultSettings()
+	config := global.NewDefaultSettings()
 	dinghy.Start(log, d, &config, &config)
-=======
-	config := global.NewDefaultSettings()
-	dinghy.Start(log, d, &config)
->>>>>>> 040b7fed
 }