/*
* Copyright 2019 Armory, Inc.

* Licensed under the Apache License, Version 2.0 (the "License");
* you may not use this file except in compliance with the License.
* You may obtain a copy of the License at

*    http://www.apache.org/licenses/LICENSE-2.0

* Unless required by applicable law or agreed to in writing, software
* distributed under the License is distributed on an "AS IS" BASIS,
* WITHOUT WARRANTIES OR CONDITIONS OF ANY KIND, either express or implied.
* See the License for the specific language governing permissions and
* limitations under the License.
 */

package dinghyfile

/*
 * NOTE:  This is actually the Dinghyfile renderer; it should probably be
 * renamed accordingly.
 */

import (
	"bytes"
	"encoding/json"
	"errors"
	"fmt"
	"github.com/armory/dinghy/pkg/git"
	"path/filepath"
	"time"

	"text/template"

	"github.com/armory/dinghy/pkg/events"
	"github.com/armory/dinghy/pkg/preprocessor"
)

type DinghyfileParser struct {
	Builder *PipelineBuilder
}

func NewDinghyfileParser(b *PipelineBuilder) *DinghyfileParser {
	return &DinghyfileParser{Builder: b}
}

func (r *DinghyfileParser) SetBuilder(b *PipelineBuilder) {
	r.Builder = b
}

func (r *DinghyfileParser) parseValue(val interface{}) interface{} {
	var err error
	if jsonStr, ok := val.(string); ok && len(jsonStr) > 0 {
		if jsonStr[0] == '{' {
			err = json.Unmarshal([]byte(jsonStr), &val)
		}
		if jsonStr[0] == '[' {
			err = json.Unmarshal([]byte(jsonStr), &val)
		}
	}
	if err != nil {
		r.Builder.Logger.Errorf("Error parsing value %s: %s", val.(string), err.Error())
	}

	return val
}

// TODO: this function errors, it should be returning the error to the caller to be handled
func (r *DinghyfileParser) moduleFunc(org string, repo string, branch string, deps map[string]bool, allVars []VarMap) interface{} {
	return func(mod string, vars ...interface{}) (string, error) {
		return moduleFunction(org, mod, r, repo, branch, deps, vars, allVars)
	}
}

func moduleFunction(org string, mod string, r *DinghyfileParser, repo string, branch string, deps map[string]bool, vars []interface{}, allVars []VarMap) (string, error) {
	// Don't bother if the TemplateOrg isn't set.
	if org == "" {
		return "", fmt.Errorf("Cannot load module %s; templateOrg not configured", mod)
	}

	// Record the dependency.
	child := r.Builder.Downloader.EncodeURL(org, repo, mod, branch)
	if _, exists := deps[child]; !exists {
		deps[child] = true
	}

	length := len(vars)
	if length%2 != 0 {
		r.Builder.Logger.Warnf("odd number of parameters received to module %s", mod)
	}

	// Convert module argument pairs to key/value map
	newVars := make(VarMap)
	for i := 0; i+1 < length; i += 2 {
		key, ok := vars[i].(string)
		if !ok {
			r.Builder.Logger.Errorf("dict keys must be strings in module: %s", mod)
			return "", fmt.Errorf("dict keys must be strings in module: %s", mod)
		}

		// checks for deepvariables, passes all the way down values from dinghyFile to module inside module
		deepVariable, ok := vars[i+1].(string)
		if ok && len(deepVariable) > 6 {
			if deepVariable[0:5] == "{{var" {
				for _, vm := range allVars {
					if val, exists := vm[deepVariable[6:len(deepVariable)-2]]; exists {
						r.Builder.Logger.Info("Substituting deepvariable ", vars[i], " : old value : ", deepVariable, " for new value: ", r.renderValue(val).(string))
						vars[i+1] = r.parseValue(val)
					}
				}
			}
		}
		newVars[key] = r.parseValue(vars[i+1])
	}

	result, err := r.Parse(org, repo, mod, branch, append([]VarMap{newVars}, allVars...))
	if err != nil {
		r.Builder.Logger.Errorf("error rendering imported module '%s': %s", mod, err.Error())
		return "", fmt.Errorf("error rendering imported module '%s': %s", mod, err.Error())
	}
	return result.String(), nil
}

// TODO: this function errors, it should be returning the error to the caller to be handled
func (r *DinghyfileParser) pipelineIDFunc(vars []VarMap) interface{} {
	return func(app, pipelineName string) string {
		for _, vm := range vars {
			if val, exists := vm["triggerApp"]; exists {
				app = r.renderValue(val).(string)
				r.Builder.Logger.Info("Substituting pipeline triggerApp: ", app)
			}
			if val, exists := vm["triggerPipeline"]; exists {
				pipelineName = r.renderValue(val).(string)
				r.Builder.Logger.Info("Substituting pipeline triggerPipeline: ", pipelineName)
			}
		}
		id, err := r.Builder.GetPipelineByID(app, pipelineName)
		if err != nil {
			r.Builder.Logger.Errorf("could not get pipeline id for app %s, pipeline %s, err = %v", app, pipelineName, err)
		}
		return id
	}
}

// TODO: this function errors, it should be returning the error to the caller to be handled
func (r *DinghyfileParser) renderValue(val interface{}) interface{} {
	// If it's an unserialized JSON array, serialize it back to JSON.
	if newval, ok := val.([]interface{}); ok {
		buf, err := json.Marshal(newval)
		if err != nil {
			r.Builder.Logger.Errorf("unable to json.marshal array value %v", val)
			return ""
		}
		return string(buf)
	}

	// If it's an unserialized JSON object, serialize it back to JSON.
	if newval, ok := val.(map[string]interface{}); ok {
		buf, err := json.Marshal(newval)
		if err != nil {
			r.Builder.Logger.Errorf("unable to json.marshal map value %v", val)
			return ""
		}
		return string(buf)
	}

	// Return value as is.
	return val
}

func (r *DinghyfileParser) varFunc(vars []VarMap) interface{} {
	return func(varName string, defaultVal ...interface{}) interface{} {
		for _, vm := range vars {
			if val, exists := vm[varName]; exists {
				return r.renderValue(val)
			}
		}

		if len(defaultVal) > 0 {
			s, isStr := defaultVal[0].(string)

			if isStr && len(s) > 0 {
				if s[0] == '@' {
					// handle the case where the default value is another variable
					// see ENG-1921 for use case. e.g.,:
					// {{ var "servicename" ?: "@application" }}

					nested := s[1:]
					for _, vm := range vars {
						if val, exists := vm[nested]; exists {
							r.Builder.Logger.Info("Substituting nested variable: ", nested, ", val: ", val)
							return r.renderValue(val)
						}
					}
				}
			}
			return defaultVal[0]
		}
		return ""
	}
}

func (r *DinghyfileParser) makeSlice(args ...interface{}) []interface{} {
	return args
}

// Parse parses the template
func (r *DinghyfileParser) Parse(org, repo, path, branch string, vars []VarMap) (*bytes.Buffer, error) {
	module := true
	event := &events.Event{
		Start:  time.Now().UTC().Unix(),
		Org:    org,
		Repo:   repo,
		Path:   path,
		Branch: branch,
		End:    time.Now().UTC().Unix(),
	}

	gitInfo := git.GitInfo{
		r.Builder.PushRaw,
		org, repo, path, branch,
	}

	deps := make(map[string]bool)

	// Download the template being parsed.
	contents, err := r.Builder.Downloader.Download(org, repo, path, branch)
	if err != nil {
		r.Builder.Logger.Errorf("Failed to download %s/%s/%s/%s", org, repo, path, branch)
		// we don't actually have a dinghyfile we can send at this point
		r.Builder.EventClient.SendEvent("parse-err-download", event)
		return nil, err
	}

	// Preprocess to stringify any json args in calls to modules.
	contents, err = preprocessor.Preprocess(contents)
	if err != nil {
		r.Builder.Logger.Errorf("Failed to preprocess:\n %s", contents)
		event.Dinghyfile = contents
		r.Builder.EventClient.SendEvent("parse-err-preprocess", event)
		return nil, err
	}

	// Extract global vars if we're processing a dinghyfile (and not a module)
	if filepath.Base(path) == r.Builder.DinghyfileName {
		module = false
		gvs, err := preprocessor.ParseGlobalVars(contents, gitInfo)
		if err != nil {
			r.Builder.Logger.Errorf("Failed to parse global vars:\n %s", contents)
			event.Dinghyfile = contents
			r.Builder.EventClient.SendEvent("parse-err-globalvar", event)
			return nil, err
		}

		gvMap, ok := gvs.(map[string]interface{})
		if !ok {
			event.Dinghyfile = contents
			r.Builder.EventClient.SendEvent("parse-err-globalvar", event)
			return nil, fmt.Errorf("could not extract global vars from:\n %s", contents)
		} else if len(gvMap) > 0 {
			vars = append(vars, gvMap)
		} else {
			r.Builder.Logger.Info("No global vars found in dinghyfile")
		}
	}

	// NOTE:  I don't think moduleFunc needs to take branch argument;
	// moduleFunc should be able to figure out the branch needed from the
	// configuration (since it has to have access to TemplateOrg and TemplateRepo
	// anyway.  But MAYBE we want to actually figure that out here where we
	// have an application in context?  So for now, hardcoding module branch
	// to "master"
	funcMap := template.FuncMap{
		"module":        r.moduleFunc(r.Builder.TemplateOrg, r.Builder.TemplateRepo, branch, deps, vars),
		"local_module":  r.localModuleFunc(org, repo, branch, deps, vars),
		"appModule":     r.moduleFunc(r.Builder.TemplateOrg, r.Builder.TemplateRepo, branch, deps, vars),
		"pipelineID":    r.pipelineIDFunc(vars),
		"var":           r.varFunc(vars),
		"makeSlice":     r.makeSlice,
	}

	// Parse the downloaded template.
	tmpl, err := template.New("dinghy-render").Funcs(funcMap).Parse(contents)
	if err != nil {
		r.Builder.Logger.Errorf("Failed to parse template:\n %s", contents)
		event.Dinghyfile = contents
		r.Builder.EventClient.SendEvent("parse-err-gotemplate-funcs", event)
		return nil, err
	}

	// Run the template to verify the output.
	buf := new(bytes.Buffer)
	err = tmpl.Execute(buf, gitInfo)
	if err != nil {
		r.Builder.Logger.Errorf("Failed to execute buffer:\n %s\nError: %s", contents, err.Error())
		event.Dinghyfile = contents
		r.Builder.EventClient.SendEvent("parse-err-bytebuffer", event)
		return nil, err
	}

	// Record the dependencies we ran into.
	depUrls := make([]string, 0)
	for dep := range deps {
		depUrls = append(depUrls, dep)
	}
	r.Builder.Depman.SetDeps(r.Builder.Downloader.EncodeURL(org, repo, path, branch), depUrls)

	event.Dinghyfile = buf.String()
	event.Module = module
	r.Builder.EventClient.SendEvent("parse", event)

	return buf, nil
}

func (r *DinghyfileParser) localModuleFunc(org string, repo string, branch string, deps map[string]bool, allVars []VarMap) interface{} {
	return func(mod string, vars ...interface{}) (string, error) {
		if r.Builder.TemplateOrg == org && r.Builder.TemplateRepo == repo {
<<<<<<< HEAD
			return "", errors.New("Cannot call local_module from TempateRepo modules")
=======
			return "", fmt.Errorf("%v is a local_module, calling local_module from a module is not allowed", mod)
>>>>>>> d1a0c9eb
		} else {
			return moduleFunction(org, mod, r, repo, branch, deps, vars, allVars)
		}
	}
}<|MERGE_RESOLUTION|>--- conflicted
+++ resolved
@@ -315,11 +315,7 @@
 func (r *DinghyfileParser) localModuleFunc(org string, repo string, branch string, deps map[string]bool, allVars []VarMap) interface{} {
 	return func(mod string, vars ...interface{}) (string, error) {
 		if r.Builder.TemplateOrg == org && r.Builder.TemplateRepo == repo {
-<<<<<<< HEAD
-			return "", errors.New("Cannot call local_module from TempateRepo modules")
-=======
 			return "", fmt.Errorf("%v is a local_module, calling local_module from a module is not allowed", mod)
->>>>>>> d1a0c9eb
 		} else {
 			return moduleFunction(org, mod, r, repo, branch, deps, vars, allVars)
 		}
