--- conflicted
+++ resolved
@@ -12,42 +12,21 @@
 	log "github.com/sirupsen/logrus"
 )
 
-<<<<<<< HEAD
 // Render renders the template
-func (b PipelineBuilder) Render(org, repo, path string) *bytes.Buffer {
+func (b PipelineBuilder) Render(org, repo, path string, v []interface{}) *bytes.Buffer {
 	deps := make(map[string]bool)
 
 	funcMap := template.FuncMap{
 		"module": func(mod string, vars ...interface{}) string {
 			var tmp map[string]interface{}
-			rendered := b.Render(settings.S.TemplateOrg, settings.S.TemplateRepo, mod)
-			json.Unmarshal(rendered.Bytes(), &tmp)
-
-			if len(vars)%2 != 0 {
-=======
-// Render function renders the template
-func Render(c cache.CacheStore, fileName, file, gitOrg, gitRepo string, f git.Downloader, v []interface{}) *bytes.Buffer {
-	deps := make([]string, 0)
-
-	funcMap := template.FuncMap{
-		"module": func(mod string, vars ...interface{}) string {
-			// this is the temp struct we decode the module into for
-			// variable substitution
-			var tmp map[string]interface{}
-
-			dat, err := f.Download(settings.S.TemplateOrg, settings.S.TemplateRepo, mod)
-			if err != nil {
-				log.Fatal("could not read module: ", mod, " err: ", err)
-			}
-
-			rendered := Render(c, mod, dat, settings.S.TemplateOrg, settings.S.TemplateRepo, f, vars)
-			err = json.Unmarshal(rendered.Bytes(), &tmp)
+			rendered := b.Render(settings.S.TemplateOrg, settings.S.TemplateRepo, mod, vars)
+			err := json.Unmarshal(rendered.Bytes(), &tmp)
 			if err != nil {
 				log.Fatal("could not unmarshal module after rendering: ", mod, " err: ", err)
 			}
 			allVars := append(vars, v...)
-			if len(allVars)%2 != 0 {
->>>>>>> c7e8ccd9
+
+			if len(vars)%2 != 0 {
 				log.Fatal(errors.New("invalid number of args to module: " + mod))
 			}
 
@@ -56,7 +35,6 @@
 				if !ok {
 					log.Fatal(errors.New("dict keys must be strings in module: " + mod))
 				}
-<<<<<<< HEAD
 
 				val, exists := tmp[key]
 				if !exists {
@@ -72,28 +50,6 @@
 					}
 					if jsonStr[0] == '[' {
 						json.Unmarshal([]byte(jsonStr), &newVal)
-=======
-				if val, ok := tmp[key]; ok {
-					newVal := allVars[i+1]
-					log.Info("newval: ", newVal)
-					if jsonStr, ok := newVal.(string); ok {
-						/* act on str */
-						var js map[string]interface{}
-						var ar interface{}
-						if jsonStr[0] == '{' {
-							json.Unmarshal([]byte(jsonStr), &js)
-							tmp[key] = js
-						} else if jsonStr[0] == '[' {
-							json.Unmarshal([]byte(jsonStr), &ar)
-							tmp[key] = ar
-						} else {
-							/* not json object */
-							tmp[key] = newVal
-						}
-					} else {
-						/* not string */
-						tmp[key] = newVal
->>>>>>> c7e8ccd9
 					}
 				}
 
