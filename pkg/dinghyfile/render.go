--- conflicted
+++ resolved
@@ -21,11 +21,7 @@
 
 	funcMap := template.FuncMap{
 		"module": func(mod string, vars ...interface{}) string {
-<<<<<<< HEAD
-			dat, err := f.Download(settings.S.GitHubOrg, settings.S.TemplateRepo, mod)
-=======
-			dat, err := f.Download(settings.TemplateOrg, settings.TemplateRepo, mod)
->>>>>>> ccb35a80
+			dat, err := f.Download(settings.S.TemplateOrg, settings.S.TemplateRepo, mod)
 			if err != nil {
 				log.Fatal("could not read module: ", mod, err)
 			}
@@ -51,13 +47,8 @@
 			if err != nil {
 				log.Fatal("could not marshal variable substituted json for module: ", mod, err)
 			}
-<<<<<<< HEAD
-			parent := util.GitURL(gitOrg, gitRepo, fileName)
-			child := util.GitURL(gitOrg, settings.S.TemplateRepo, mod)
-=======
 			parent := f.GitURL(gitOrg, gitRepo, fileName)
-			child := f.GitURL(gitOrg, settings.TemplateRepo, mod)
->>>>>>> ccb35a80
+			child := f.GitURL(gitOrg, settings.S.TemplateRepo, mod)
 			c.Add(parent, child)
 			return string(byt)
 		},
