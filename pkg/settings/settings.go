--- conflicted
+++ resolved
@@ -11,10 +11,9 @@
 	yaml "gopkg.in/yaml.v2"
 )
 
-<<<<<<< HEAD
 // Settings contains all information needed to startup and run the dinghy service
 type Settings struct {
-	GitHubOrg         string `json:"githubOrg" yaml:"githubOrg"`
+	TemplateOrg       string `json:"templateOrg" yaml:"templateOrg"`
 	DinghyFilename    string `json:"dinghyFilename" yaml:"dinghyFilename"`
 	TemplateRepo      string `json:"templateRepo" yaml:"templateRepo"`
 	AutoLockPipelines string `json:"autoLockPipelines" yaml:"autoLockPipelines"`
@@ -23,18 +22,24 @@
 	CertPath          string `json:"certPath" yaml:"certPath"`
 	GitHubCredsPath   string `json:"githubCredsPath" yaml:"githubCredsPath"`
 	GitHubToken       string
+	StashCredsPath    string `json:"stashCredsPath" yaml:"stashCredsPath"`
+	StashUsername     string
+	StashToken        string
+	StashEndpoint     string `json:"stashEndpoint" yaml:"stashEndpoint"`
 }
 
 // S is the global settings structure
 var S = Settings{
-	GitHubOrg:         "armory-io",
+	TemplateOrg:       "armory-io",
 	DinghyFilename:    "dinghyfile",
 	TemplateRepo:      "dinghy-templates",
 	AutoLockPipelines: "true",
 	SpinnakerAPIURL:   "https://spinnaker.armory.io:8085",
 	SpinnakerUIURL:    "https://spinnaker.armory.io",
 	CertPath:          util.GetenvOrDefault("CLIENT_CERT_PATH", os.Getenv("HOME")+"/.armory/cache/client.pem"),
-	GitHubCredsPath:   util.GetenvOrDefault("DINGHY_GITHUB_TOKEN_PATH", os.Getenv("HOME")+"/.armory/cache/github-creds.txt"),
+	GitHubCredsPath:   util.GetenvOrDefault("GITHUB_TOKEN_PATH", os.Getenv("HOME")+"/.armory/cache/github-creds.txt"),
+	StashCredsPath:    util.GetenvOrDefault("STASH_TOKEN_PATH", os.Getenv("HOME")+"/.armory/cache/stash-creds.txt"),
+	StashEndpoint:     "http://localhost:7990/rest/api/1.0",
 }
 
 // If we got a DINGHY_CONFIG file as part of env, parse what's there into settings
@@ -58,33 +63,31 @@
 	}
 
 	// load github api token
-	creds, err := ioutil.ReadFile(S.GitHubCredsPath)
-	if err != nil {
-		panic(err)
+	if _, err := os.Stat(S.GitHubCredsPath); err == nil {
+		creds, err := ioutil.ReadFile(S.GitHubCredsPath)
+		if err != nil {
+			panic(err)
+		}
+		c := strings.Split(strings.TrimSpace(string(creds)), ":")
+		if len(c) < 2 {
+			panic("github creds file should have format 'username:token'")
+		}
+		S.GitHubToken = c[1]
+		log.Info("Successfully loaded github api creds")
 	}
-	c := strings.Split(strings.TrimSpace(string(creds)), ":")
-	if len(c) < 2 {
-		panic("github creds file should have format 'username:token'")
+
+	// load stash api creds
+	if _, err := os.Stat(S.StashCredsPath); err == nil {
+		creds, err := ioutil.ReadFile(S.StashCredsPath)
+		if err != nil {
+			panic(err)
+		}
+		c := strings.Split(strings.TrimSpace(string(creds)), ":")
+		if len(c) < 2 {
+			panic("stash creds file should have format 'username:token'")
+		}
+		S.StashToken = c[0]
+		S.StashToken = c[1]
+		log.Info("Successfully loaded github api creds")
 	}
-	S.GitHubToken = c[1]
-}
-=======
-// Settings for the whole project
-var (
-	GitHubOrg         = "armory-io"
-	DinghyFilename    = "dinghyfile"
-	TemplateOrg       = "armory-io"
-	TemplateRepo      = "dinghy-templates"
-	AutoLockPipelines = true
-	SpinnakerAPIURL   = "https://spinnaker.armory.io:8085"
-	SpinnakerUIURL    = "https://spinnaker.armory.io"
-	CertPath          = util.GetenvOrDefault("CLIENT_CERT_PATH", os.Getenv("HOME")+"/.armory/cache/client.pem")
-
-	GitHubUsername = "andrewbackes"
-	GitHubToken    = "3ad153d626e1ffaf1bf7101d448c2b4f27d89c54"
-
-	StashUsername = "bh"
-	StashToken    = "MDI3MDYyNzUyODM0Os7B84sbJZlaOhrlA0puleWgnJ1Q"
-	StashEndpoint = "http://localhost:7990/rest/api/1.0"
-)
->>>>>>> ccb35a80
+}