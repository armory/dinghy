package spinnaker

import (
	"encoding/json"
	"fmt"
	log "github.com/sirupsen/logrus"

	"github.com/armory-io/dinghy/pkg/settings"
	"github.com/armory-io/dinghy/pkg/util"
)

// Pipeline is the structure used by spinnaker
type Pipeline map[string]interface{}

// Lock is embetted in the pipeline if it should be disabled in the UI.
type Lock struct {
	UI            bool `json:"ui"`
	AllowUnlockUI bool `json:"allowUnlockUi"`
}

// Lock disables the pipeline from being edited from the Spinnaker UI.
func (p Pipeline) Lock() {
	p["locked"] = Lock{UI: true, AllowUnlockUI: true}
}

// Name returns the name of the pipeline.
func (p Pipeline) Name() string {
	val, exists := p["name"]
	if exists {
		name := val.(string)
		return name
	}
	return ""
}

// Application returns the app name of the pipeline.
func (p Pipeline) Application() string {
	val, exists := p["application"]
	if exists {
		application := val.(string)
		return application
	}
	return ""
}

// UpdatePipelines posts pipelines to Spinnaker.
func UpdatePipelines(app string, p []Pipeline) (err error) {
	if !applicationExists(app) {
		NewApplication("unknown@unknown.com", app)
	}
	ids, _ := pipelineIDs(app)
	checklist := make(map[string]bool)
	idToName := make(map[string]string)
	for name, id := range ids {
		checklist[id] = false
		idToName[id] = name
	}
	log.Info("Found pipelines for ", app, ": ", ids)
	for _, pipeline := range p {
		// Add ids to existing pipelines
		if id, exists := ids[pipeline.Name()]; exists {
			log.Debug("Added id ", id, " to pipeline ", pipeline.Name())
			pipeline["id"] = id
			checklist[id] = true
		}
		log.Info("Updating pipeline: " + pipeline.Name())
		if settings.S.AutoLockPipelines == "true" {
			log.Debug("Locking pipeline ", pipeline.Name())
			pipeline.Lock()
		}
		err := updatePipeline(pipeline)
		if err != nil {
			log.Error("Could not post pipeline to Spinnaker ", err)
		}
	}
	// clear existing pipelines that weren't updated
	for id, updated := range checklist {
		if !updated {
			deletePipeline(app, idToName[id])
		}
	}
	return
}

func updatePipeline(p Pipeline) error {
	b, err := json.Marshal(p)
	if err != nil {
		log.Error("Could not marshal pipeline ", err)
		return err
	}
<<<<<<< HEAD
	log.Info("Potsing pipeline to Spinnaker: ", string(b))
	url := fmt.Sprintf(`%s/pipelines`, settings.S.SpinnakerAPIURL)
	_, err = postWithRetry(url, b)
=======

	if id, exists := p["id"]; exists {
		log.Info("Updating existing pipeline: ", string(b))
		url := fmt.Sprintf(`%s/pipelines/%s`, settings.SpinnakerAPIURL, id)
		_, err = putWithRetry(url, b)
	} else {
		log.Info("Posting pipeline to Spinnaker: ", string(b))
		url := fmt.Sprintf(`%s/pipelines`, settings.SpinnakerAPIURL)
		_, err = postWithRetry(url, b)
	}

>>>>>>> dc11791a
	if err != nil {
		return err
	}
	log.Info("Successfully posted pipeline to Spinnaker.")
	return nil
}

func deletePipeline(app string, pipelineName string) error {
	url := fmt.Sprintf("%s/pipelines/%s/%s", settings.SpinnakerAPIURL, app, pipelineName)
	if _, err := deleteWithRetry(url); err != nil {
		return err
	}
	return nil
}

// PipelineIDs returns the pipeline IDs keyed by name for an application.
func pipelineIDs(app string) (map[string]string, error) {
	ids := map[string]string{}
	url := fmt.Sprintf("%s/applications/%s/pipelineConfigs", settings.S.SpinnakerAPIURL, app)
	log.Info("Looking up existing pipelines")
	resp, err := getWithRetry(url)
	if err != nil {
		return ids, err
	}
	type pipeline struct {
		ID   string `json:"id"`
		Name string `json:"name"`
	}
	var pipelines []pipeline
	util.ReadJSON(resp.Body, &pipelines)
	for _, p := range pipelines {
		ids[p.Name] = p.ID
	}
	return ids, nil
}<|MERGE_RESOLUTION|>--- conflicted
+++ resolved
@@ -88,23 +88,17 @@
 		log.Error("Could not marshal pipeline ", err)
 		return err
 	}
-<<<<<<< HEAD
-	log.Info("Potsing pipeline to Spinnaker: ", string(b))
-	url := fmt.Sprintf(`%s/pipelines`, settings.S.SpinnakerAPIURL)
-	_, err = postWithRetry(url, b)
-=======
 
 	if id, exists := p["id"]; exists {
 		log.Info("Updating existing pipeline: ", string(b))
-		url := fmt.Sprintf(`%s/pipelines/%s`, settings.SpinnakerAPIURL, id)
+		url := fmt.Sprintf(`%s/pipelines/%s`, settings.S.SpinnakerAPIURL, id)
 		_, err = putWithRetry(url, b)
 	} else {
 		log.Info("Posting pipeline to Spinnaker: ", string(b))
-		url := fmt.Sprintf(`%s/pipelines`, settings.SpinnakerAPIURL)
+		url := fmt.Sprintf(`%s/pipelines`, settings.S.SpinnakerAPIURL)
 		_, err = postWithRetry(url, b)
 	}
 
->>>>>>> dc11791a
 	if err != nil {
 		return err
 	}
@@ -113,7 +107,7 @@
 }
 
 func deletePipeline(app string, pipelineName string) error {
-	url := fmt.Sprintf("%s/pipelines/%s/%s", settings.SpinnakerAPIURL, app, pipelineName)
+	url := fmt.Sprintf("%s/pipelines/%s/%s", settings.S.SpinnakerAPIURL, app, pipelineName)
 	if _, err := deleteWithRetry(url); err != nil {
 		return err
 	}
